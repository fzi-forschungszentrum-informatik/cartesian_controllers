![build badge](https://github.com/fzi-forschungszentrum-informatik/cartesian_controllers/actions/workflows/industrial_ci_foxy_action.yml/badge.svg)
![build badge](https://github.com/fzi-forschungszentrum-informatik/cartesian_controllers/actions/workflows/industrial_ci_galactic_action.yml/badge.svg)
[![License](https://img.shields.io/badge/License-BSD_3--Clause-blue.svg)](https://opensource.org/licenses/BSD-3-Clause)

---

<<<<<<< HEAD
This is the **ROS2** version of the `cartesian_controllers`. It's almost feature complete, but still lacks documentation and tutorials. In the meantime, have a look at the [cartesian_controllers_simulation](https://github.com/fzi-forschungszentrum-informatik/cartesian_controllers/tree/ros2-devel/cartesian_controller_simulation) package for a start. Any feedback on real hardware and use cases is highly appreciated :)

---

=======
The **ROS2** port is currently under active development [here](https://github.com/fzi-forschungszentrum-informatik/cartesian_controllers/tree/ros2-devel). Any testing on real hardware is highly appreciated :)

---


>>>>>>> 08d731ed
# Cartesian Controllers
This package provides a set of Cartesian `motion`, `force` and `compliance controllers` for the `ROS2-control` framework.
The controllers are meant for `joint position` and `joint velocity` interfaces on the manipulators.
As a unique selling point, they use fast forward dynamics simulations of
virtually conditioned twins of the real setup as a solver for the inverse kinematics problem.
They are designed to trade smooth and stable behavior for accuracy where
appropriate, and behave physically plausible for targets outside the robots reach.
The package is for users who require interfaces to direct task space control
without the need for collision checking.
See [this talk at ROSCon'19](https://vimeo.com/378682968) and [the
slides](https://roscon.ros.org/2019/talks/roscon2019_cartesiancontrollers.pdf)
to get an overview.

## Why this package?
Users may refer to `MoveIt` for end-effector motion planning, but 
integrating a full planning stack is often unnecessary for simple applications.
Additionally, there are a lot of use cases where direct control in task space is mandatory:
dynamic following of target poses, such as **visual servoing**, **teleoperation**, **Cartesian teaching,** or
any form of **closed loop control with external sensors** for physical interactions with environments.
This package provides such a controller suite for the [ROS2-control](https://control.ros.org/master/index.html) framework.

## Installation
Switch into the `src` folder of your current ROS2 workspace and
```bash
git clone -b ros2-devel git@github.com:fzi-forschungszentrum-informatik/cartesian_controllers.git
rosdep install --from-paths ./ --ignore-src -y
cd ..
colcon build --packages-skip cartesian_controller_simulation --cmake-args -DCMAKE_BUILD_TYPE=Release
```
This builds the `cartesian_controllers` without its simulation environment.
The simulation is mostly relevant if you are just getting to know the `cartesian_controllers` and want to inspect how things work.
You can install it according to this [readme](cartesian_controller_simulation/README.md).

Now source your workspace again and you are ready to go.

## Getting started
This assumes you have the `cartesian_controller_simulation` package installed.
In a sourced terminal, call
```bash
ros2 launch cartesian_controller_simulation simulation.launch.py
```

This will start a simulated world in which you can inspect
and try things. Here are some quick tutorials with further details:
- [Solver details](resources/doc/Solver_details.md)
- [Cartesian motion controller](cartesian_motion_controller/README.md)
- [Cartesian force controller](cartesian_force_controller/README.md)
- [Cartesian compliance controller](cartesian_compliance_controller/README.md)
- [Cartesian controller handles](cartesian_controller_handles/README.md)

## Citation and further reading
If you use the *cartesian_controllers* in your research projects, please
consider citing our initial idea of the forward dynamics-based control
approach ([Paper](https://ieeexplore.ieee.org/document/8206325)):
```bibtex
@InProceedings{FDCC,
  Title                    = {Forward Dynamics Compliance Control (FDCC): A new approach to cartesian compliance for robotic manipulators},
  Author                   = {S. Scherzinger and A. Roennau and R. Dillmann},
  Booktitle                = {IEEE/RSJ International Conference on Intelligent Robots and Systems (IROS)},
  Year                     = {2017},
  Pages                    = {4568-4575},
  Doi                      = {10.1109/IROS.2017.8206325}
}

```

If you are interested in more details, have a look at
- *Inverse Kinematics with Forward Dynamics Solvers for Sampled Motion Tracking* ([Paper](https://arxiv.org/pdf/1908.06252.pdf))
- *Virtual Forward Dynamics Models for Cartesian Robot Control* ([Paper](https://arxiv.org/pdf/2009.11888.pdf))
- *Contact Skill Imitation Learning for Robot-Independent Assembly Programming* ([Paper](https://arxiv.org/pdf/1908.06272.pdf))
- *Human-Inspired Compliant Controllers for Robotic Assembly* ([PhD Thesis](https://publikationen.bibliothek.kit.edu/1000139834), especially Chapter 4)
<|MERGE_RESOLUTION|>--- conflicted
+++ resolved
@@ -4,18 +4,12 @@
 
 ---
 
-<<<<<<< HEAD
-This is the **ROS2** version of the `cartesian_controllers`. It's almost feature complete, but still lacks documentation and tutorials. In the meantime, have a look at the [cartesian_controllers_simulation](https://github.com/fzi-forschungszentrum-informatik/cartesian_controllers/tree/ros2-devel/cartesian_controller_simulation) package for a start. Any feedback on real hardware and use cases is highly appreciated :)
 
----
-
-=======
-The **ROS2** port is currently under active development [here](https://github.com/fzi-forschungszentrum-informatik/cartesian_controllers/tree/ros2-devel). Any testing on real hardware is highly appreciated :)
+This is the **ROS2** version of the `cartesian_controllers`. It's almost feature complete. Checkout the individual controller READMEs and have a look at the [cartesian_controllers_simulation](https://github.com/fzi-forschungszentrum-informatik/cartesian_controllers/tree/ros2/cartesian_controller_simulation) package for a complete example. 
 
 ---
 
 
->>>>>>> 08d731ed
 # Cartesian Controllers
 This package provides a set of Cartesian `motion`, `force` and `compliance controllers` for the `ROS2-control` framework.
 The controllers are meant for `joint position` and `joint velocity` interfaces on the manipulators.
